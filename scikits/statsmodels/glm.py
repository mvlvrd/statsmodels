--- conflicted
+++ resolved
@@ -36,12 +36,7 @@
     -----------
     endog : array-like
         1d array of endogenous response variable.  This array can be
-<<<<<<< HEAD
-        1d or 2d for Binomial family models.  See examples/glm.py for more
-        information  TODO: fix example location
-=======
         1d or 2d for Binomial family models.
->>>>>>> cb7e73aa
     exog : array-like
         n x p design / exogenous data array
     family : family class instance
@@ -50,26 +45,17 @@
         Each family can take a link instance as an argument.  See
         statsmodels.family.family for more information.
 
+
     Attributes
-    ----------
+    -----------
     df_model : float
-<<<<<<< HEAD
-        Model degrees of freedom is equal to p - 1,
-    df_resid : float
-        Residual degrees of freedom is.
-    endog : array
-        See above.  Note that endog is a reference to the data.
-    exog : array
-        See above.  Note that endog is a reference to the data.
-=======
         `p` - 1, where `p` is the number of regressors including the intercept.
     df_resid : float
         The number of observation `n` minus the number of regressors `p`.
     endog : array
-        See above.
+        See Parameters.
     exog : array
-        See above.
->>>>>>> cb7e73aa
+        See Parameters.
     history : dict
         Contains information about the iterations.
     iteration : int
@@ -77,17 +63,6 @@
     family : family class instance
         A pointer to the distribution family of the model.
     mu : array
-<<<<<<< HEAD
-        The mean response of the transformed variable.
-    normalized_cov_params : array
-        The p x p normalized covariance of the design / exogenous data.
-    pinv_wexog : array
-        The pseudoinverse of the design / exogenous data array.
-    scale : float
-        The estimate of the scale / dispersion of the model fit.
-    scaletype : str
-        The scaling used for fitting the model.
-=======
         The estimated mean response of the transformed variable.
     normalized_cov_params : array
         `p` x `p` normalized covariance of the design / exogenous data.
@@ -97,7 +72,6 @@
         The estimate of the scale / dispersion.  Available after fit is called.
     scaletype : str
         The scaling used for fitting the model.  Available after fit is called.
->>>>>>> cb7e73aa
     weights : array
         The value of the weights after the last iteration of fit.
 
@@ -120,6 +94,8 @@
     score
         Returns the score matrix of the model.  Not yet implemented.
 
+
+
     Examples
     --------
     >>> import scikits.statsmodels as sm
@@ -162,7 +138,10 @@
 
     Not all of these link functions are currently available.
 
-<<<<<<< HEAD
+    Endog and exog are references so that if the data they refer to are already
+    arrays and these arrays are changed, endog and exog will change.
+
+
     **Attributes**
 
     df_model : float
@@ -214,10 +193,6 @@
         available after fit is called.  See statsmodels.family.family for
         the specific distribution weighting functions.
 
-=======
-    Endog and exog are references so that if the data they refer to are already
-    arrays and these arrays are changed, endog and exog will change.
->>>>>>> cb7e73aa
     '''
 
     def __init__(self, endog, exog, family=family.Gaussian()):
